--- conflicted
+++ resolved
@@ -8,11 +8,7 @@
 // notices are messages that are sent to all the network
 export default class Notices {
   /**
-<<<<<<< HEAD
-   * Creates the notices class.
-=======
    * Creates the notice manager for a peer.
->>>>>>> ca3f7f8e
    *
    * @param {Peer} peer the peer
    */
@@ -98,11 +94,7 @@
     this.peer.authManager.setEntry(username, publicKey, peerId)
   }
 
-<<<<<<< HEAD
-  async _handleDbDelete(msg) {
-=======
-  _handleDatabaseDelete(message) {
->>>>>>> ca3f7f8e
+  async _handleDatabaseDelete(message) {
     console.log('received notice:db:delete')
 
     // TODO accept IDs that are not the one exactly above
