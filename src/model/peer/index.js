import { NOISE } from '@chainsafe/libp2p-noise'
import cron from 'cron'
import { readFileSync, writeFileSync } from 'fs'
import libp2p from 'libp2p'
import Gossipsub from 'libp2p-gossipsub'
import kadDHT from 'libp2p-kad-dht'
import Mplex from 'libp2p-mplex'
import TCP from 'libp2p-tcp'
import PeerId from 'peer-id'
import { fromString as uint8ArrayFromString } from 'uint8arrays/from-string'
import { toString as uint8ArrayToString } from 'uint8arrays/to-string'
<<<<<<< HEAD
=======
import { readFileSync, writeFileSync, existsSync, mkdirSync } from 'fs'
import PeerId from 'peer-id'
import cron from 'cron'
>>>>>>> 6ba06a82
import peerConfig from '../../config/peer.js'
import AuthManager from '../auth/index.js'
import MessageBuilder from '../message/builder.js'
import Message from '../message/index.js'
import topics from '../message/topics.js'
import Cache from './cache.js'
import Notices from './notices.js'
import PostManager from './postManager.js'
import AuthProtocol from './protocol/auth.protocol.js'
import CacheProtocol from './protocol/cache.protocol.js'
import ProfileProtocol from './protocol/profile.protocol.js'
import SubscriptionManager from './subscriptionManager.js'
import TimelineManager from './timelineManager.js'

const PEER_STATUS = {
  ONLINE: 'online',
  OFFLINE: 'offline'
}

export default class Peer {
  /**
   * Enum representing the status of the peer.
   */
  static get STATUS() {
    return PEER_STATUS
  }

  /**
   * Peer.
   *
   * @param {string} username - the username of the peer
   * @param {number} port - the port of the peer
   */
  constructor(username, port) {
    this.username = username
    this.port = port

    this.libp2p = null

    this.status = Peer.STATUS.OFFLINE

    // message builder
    this.messageBuilder = new MessageBuilder(this)

    // managers and cache
    this.authManager = new AuthManager()
    this.postManager = new PostManager()
    this.subscriptionManager = new SubscriptionManager(this)
    this.timeline = new TimelineManager()
    this.cache = new Cache()

    // protocols
    this.notices = new Notices(this)
    this.authProtocol = new AuthProtocol(this)
    this.cacheProtocol = new CacheProtocol(this)
    this.profileProtocol = new ProfileProtocol(this)

    if (!existsSync('./metadata/')) {
      mkdirSync('./metadata/')
    }

    // Stores subs in 5 second interval, if changes occurred
    this.job = new cron.CronJob('*/5 * * * * *', this.storeData.bind(this))
  }

  /**
   * Gets the libp2p instance.
   *
   * @throws {Error} if the libp2p instance is not initialized,
   * this happens when the peer is offline.
   *
   * @returns {libp2p} the libp2p instance
   */
  _libp2p() {
    if (this.libp2p === null) {
      throw new Error(peerConfig.error.LIBP2P_OFFLINE)
    }

    return this.libp2p
  }

  /**
   * Registers the protocols.
   */
  _registerProtocols() {
    this.authProtocol.register()
    this.cacheProtocol.register()
    this.profileProtocol.register()
  }

  /**
   * Performs a timed stop.
   *
   * @param {number} timeout the timeout in milliseconds
   * @returns a promise that resolves when the peer is offline
   */
  async _timedStop(timeout) {
    this.status = Peer.STATUS.OFFLINE

    // stops the libp2p instance after timeout
    return new Promise((resolve) => {
      setTimeout(() => {
        this._libp2p()
          .stop()
          .then(() => resolve(true))
          .catch(() => resolve(false))
      }, timeout)
    })
  }

  /**
   * Stores the post in the timeline and cache.
   *
   * @param {Message} message the message
   */
  _storePost(message) {
    this.timeline.add(message)
    this.cache.add(message)
  }

  /**
   * Handles a received post message.
   *
   * @param {Object} data the data
   */
  async _handlePost(data) {
    const raw = uint8ArrayToString(data)

    const message = Message.fromJson(JSON.parse(raw))

    if (!this.messageBuilder.isSigned(message)) {
      console.log(`Message by ${message._metadata.owner} is not signed`)
      return
    }

    this._storePost(message)

    // send the post to neighbors to cache it
    this.cacheProtocol.add(message)
  }

  /**
   * Gets the peer id object of the peer.
   *
   * @returns {PeerId} the peer id
   */
  id() {
    return this._libp2p().peerId
  }

  /**
   * Checks whether the peer is online or not.
   *
   * @returns {boolean} true if the peer is online, false otherwise
   */
  isOnline() {
    return this.status === Peer.STATUS.ONLINE
  }

  /**
   * Starts the peer. This method will start the libp2p instance and
   * communication components of the peer. If this method receives an
   * argument then it will try to connect the peer to the given multiaddr.
   *
   * @param {PeerId|Multiaddr|string} multiaddr the identifier of the invitation peer
   * @returns {Promise<boolean>} a promise that resolves when the peer is online
   */
  async start(multiaddr) {
    // TODO this function is too big
    if (this.isOnline()) {
      return false
    }

    // Imports peerId, if exists
    let peerID
    try {
      peerID = await PeerId.createFromJSON(JSON.parse(this.readBackup('id')))
    } catch (err) {
      console.log('Peer ID file not found.')
    }

    // Imports cache of followed users and itself, if exists
    try {
      const jsonData = this.readBackup('cache')
      this.cache.fromJSON(jsonData)
    } catch (err) {
      console.log('Cache file not found.')
    }

    this.libp2p = await libp2p.create({
      addresses: {
        listen: ['/ip4/0.0.0.0/tcp/0']
      },
      modules: {
        transport: [TCP],
        streamMuxer: [Mplex],
        connEncryption: [NOISE],
        pubsub: Gossipsub,
        // we add the DHT module that will enable Peer and Content Routing
        dht: kadDHT
      },
      peerId: peerID,
      config: {
        dht: {
          // dht must be enabled
          enabled: true
        }
      }
    })

    await this._libp2p().start()

    this.writeBackup('id', JSON.stringify(this.id()))

    this.status = Peer.STATUS.ONLINE

    // happens when peer is invited to the network
    if (multiaddr) {
      try {
        await this.connect(multiaddr)
      } catch (e) {
        await this.stop()
        throw new Error(peerConfig.error.PEER_CONNECTION_FAILED)
      }
    }

    this._registerProtocols()
    this.notices.register()

    this.job.start()

    return true
  }

  /**
   * Stops the peer. This method will stop the libp2p instance.
   *
   * @returns {Promise<boolean>} a promise that resolves when the peer is offline
   */
  async stop(timeout = 0) {
    if (!this.isOnline()) {
      return false
    }

    if (timeout > 0) {
      this._timedStop(timeout)
      return true
    }

    await this._libp2p().stop()

    this.job.stop()

    this.subscriptionManager.clear()

    this.status = Peer.STATUS.OFFLINE

    return true
  }

  /**
   * Deletes the information about a peer.
   */
  async delete() {
    this.authManager.delete(this.username)
    await this.notices.publishDatabaseDelete(
      this.username,
      this.authManager.getDatabaseId()
    )
  }

  /**
   * Connects the peer to another peer.
   *
   * @param {PeerId|Multiaddr|string} multiaddr the identifier of the peer to connect to
   * @returns {Promise<Connection>} a promise that resolves when the connection is established or failed
   */
  async connect(multiaddr) {
    const conn = await this._libp2p().dial(multiaddr)

    return conn
  }

  /**
   * Attempts to login the user.
   *
   * @param {string} privateKey the private key
   * @returns a promise that resolves when the peer is logged in
   */
  async login(privateKey) {
    // TODO verify with persistence if the credentials are valid

    // asks neighbors if the credentials are correct
    const { bestNeighbor: bestNeighborId, bestReply: credentialsCorrect } =
      await this.authProtocol.verifyAuth(this.username, privateKey)

    if (!credentialsCorrect) {
      return false
    }

    // TODO additional measures (like ask to sign random string)

    // TODO not get the database right away, but check persistence first
    // and check the ID

    // gets the database from the neighbor
    const database = await this.authProtocol.database(bestNeighborId)

    // sets it as the current database
    this.authManager.setDatabase(database)

    this.authManager.updateKeys(this.username, privateKey)

    return true
  }

  /**
   * Creates the credentials of a peer.
   *
   * @returns {Promise<boolean>} a promise that resolves when the peer credentials are created
   */
  async createCredentials() {
    // asks neighbors if the username already exists
    const { bestNeighbor: bestNeighborId, bestReply: usernameAlreadyExists } =
      await this.authProtocol.hasUsername(this.username)
    if (usernameAlreadyExists) {
      return false
    }

    // gets the database from the neighbor
    const database = await this.authProtocol.database(bestNeighborId)

    // creates the credentials
    this.authManager.createCredentials()

    // adds the user to the database
    database.set(
      this.username,
      this.authManager.publicKey,
      this.id().toB58String()
    )

    // sets it as the current database
    this.authManager.setDatabase(database)

    // floods the new user to the network
    // runs this 5s in the future
    new Promise((resolve, reject) =>
      setTimeout(async() => {
        this.notices.publishDatabasePost(
          this.username,
          this.authManager.publicKey,
          this.authManager.getDatabaseId()
        )
      }, peerConfig.notices.FLOOD_DELAY)
    ).catch((error) => console.log(error))

    // runs this 5s in the future

    return true
  }

  /**
   * Gets the token of the user.
   *
   * @returns {string} the token
   */
  token() {
    // TODO make token
    return `${this._libp2p().multiaddrs[0].toString()}/p2p/${this._libp2p().peerId.toB58String()}`
  }

  /**
   * Gets the address of the peer.
   *
   * @returns {string[]} the addresses of the peer
   */
  addresses() {
    return this._libp2p().multiaddrs.map((multiaddr) => multiaddr.toString())
  }

  /**
   * Gets the neighbors of the peer.
   *
   * @returns {PeerId[]} the neighbors of the peer
   */
  neighbors() {
    const peersMap = this._libp2p().peerStore.peers

    return [...peersMap.values()].map((peer) => peer.id)
  }

  /**
   * Attempts to subscribe a peer.
   *
   * @param {string} username the username
   * @returns {Promise<boolean>} a promise that resolves when a user is subscribed
   */
  async subscribe(username) {
    if (username === this.username) {
      throw new Error(peerConfig.error.SELF_SUBSCRIPTION)
    }

    if (!this.authManager.hasUsername(username)) {
      throw new Error(peerConfig.error.USERNAME_NOT_FOUND)
    }

    // assures idempotent subscribe
    if (this.subscriptionManager.has(username)) {
      return false
    }

    // adds listener
    this._libp2p().pubsub.on(
      topics.topic(topics.prefix.POST, username),
      ({ data }) => this._handlePost(data).bind(this)
    )

    // subscribes to topic
    this._libp2p().pubsub.subscribe(topics.topic(topics.prefix.POST, username))

    this.subscriptionManager.add(username)

    console.log(`User ${this.username} followed user ${username}`)
    return true
  }

  /**
   * Attempts to unsubscribe a peer.
   *
   * @param {string} username the username
   * @returns {Promise<boolean>} a promise that resolves when a user is unsubscribed
   */
  async unsubscribe(username) {
    // Verifies if user is subscribed to the user that he wants to unsubscribe
    if (!this.subscriptionManager.has(username)) {
      return false
    }

    this._libp2p().pubsub.unsubscribe(username)

    this.timeline.deleteAllFrom(username)

    console.log(`User ${this.username} unfollowed user ${username}`)
    return true
  }

  async post(content) {
    const post = this.messageBuilder.buildPost(content)

    await this._libp2p().pubsub.publish(
      topics.topic(topics.prefix.POST, this.username),
      uint8ArrayFromString(JSON.stringify(post))
    )

    this.postManager.push(post)

    console.log(`User ${this.username} published message ${content}`)
  }

  /**
   * Gets the posts of a user.
   *
   * @param {string} username the username
   * @returns {Promise<Message[]>} a promise that resolves when the posts are retrieved
   */
  async profile(username) {
    // if self return own profile
    if (username === undefined || username === this.username) {
      return this.postManager.posts
    }

    if (!this.subscriptionManager.has(username)) {
      throw new Error(peerConfig.error.NOT_FOLLOWING_USER)
    }

    // try to connect to the destination
    // if not possible ask for more information,
    // merge with the current information and return

    if (!this.authManager.hasUsername(username)) {
      throw new Error(peerConfig.error.USERNAME_NOT_FOUND)
    }

    const destinationId = this.authManager.getIdByUsername(username)

    try {
      await this.connect(destinationId)

      const message = await this.profileProtocol.request(
        username,
        destinationId
      )

      const posts = message.data

      this.timeline.replace(username, posts)

      console.log(posts)

      return this.timeline.get(username)
    } catch (err) {
      // asks the data
      await this.notices.publishProfileRequest([username])

      // wait timeout and return the data
      // wait 5 seconds
      await new Promise((resolve) =>
        setTimeout(resolve, peerConfig.protocols.cache.PROFILE_REQUEST_TIMEOUT)
      )

      return this.timeline.get(username)
    }
  }

  /**
   * Gets the post of the users that this peer follows, after a given timestamp.
   *
   * @param {number} timestamp the timestamp after which the posts are retrieved
   * @returns {Post[]} the posts
   */
  async followingPosts(timestamp) {
    const following = this.subscriptionManager.get()

    console.log('debug', following)
    await this.notices.publishProfileRequest(following, timestamp)

    // wait timeout and return the data
    // wait 5 seconds
    await new Promise((resolve) =>
      setTimeout(resolve, peerConfig.protocols.cache.PROFILE_REQUEST_TIMEOUT)
    )

    return this.timeline.getAll(timestamp)
  }

  /**
   * Stores the current peer subscriptions in a metadata file.
   *
   */
  storeData() {
    console.log("crono")
    if (this.subscriptionManager.isChanged()) {
      const subs = JSON.stringify(this.subscriptionManager.get())
      this.writeBackup('sub', subs)
      console.log('Backed up all users')
      this.subscriptionManager.backedUp()
    }

    if (this.cache.isChanged()) {
      this.writeBackup('cache', this.cache.toJSON())
      console.log('Backed up cache')
      this.cache.changed = false
    }

    if (this.postManager.isChanged()) {
      const posts = JSON.stringify(this.postManager.getAll())
      this.writeBackup('posts', posts)
      console.log('Backed up post managers')
      this.postManager.backedUp()
    }
  }

  /**
   * Recovers the current peer subscriptions from metadata file.
   *
   */
  async recoverSubscriptions() {
    try {
      const followed = JSON.parse(this.readBackup('sub'))
      followed.forEach(async(user) => await this.subscribe(user))
    } catch (err) {
      console.log('Subscriptions file not found.')
    }
  }

  /**
   * Recovers the previous posts sent by the peer.
   *
   */
  recoverOwnPosts() {
    try {
      const ownPosts = JSON.parse(this.readBackup('posts'))
      ownPosts.forEach((post) => this.postManager.push(post))
    } catch (err) {
      console.log('Post file not found.')
    }
  }

  /**
   * Creates timeline from cache
   *
   */
  createTimeline() {
    this.cache.posts.forEach((posts, user) => {
      if (this.subscriptionManager.has(user)) {
        this.timeline.replace(user, posts.slice())
      }
    })
  }

  writeBackup(filename, data) {
    writeFileSync(
      `${peerConfig.path.JSONPATH}${this.username}_${filename}.json`,
      data,
      'utf8'
    )
  }

  readBackup(filename) {
    return readFileSync(`${peerConfig.path.JSONPATH}${this.username}_${filename}.json`)
  }
}<|MERGE_RESOLUTION|>--- conflicted
+++ resolved
@@ -1,6 +1,5 @@
 import { NOISE } from '@chainsafe/libp2p-noise'
 import cron from 'cron'
-import { readFileSync, writeFileSync } from 'fs'
 import libp2p from 'libp2p'
 import Gossipsub from 'libp2p-gossipsub'
 import kadDHT from 'libp2p-kad-dht'
@@ -9,12 +8,7 @@
 import PeerId from 'peer-id'
 import { fromString as uint8ArrayFromString } from 'uint8arrays/from-string'
 import { toString as uint8ArrayToString } from 'uint8arrays/to-string'
-<<<<<<< HEAD
-=======
 import { readFileSync, writeFileSync, existsSync, mkdirSync } from 'fs'
-import PeerId from 'peer-id'
-import cron from 'cron'
->>>>>>> 6ba06a82
 import peerConfig from '../../config/peer.js'
 import AuthManager from '../auth/index.js'
 import MessageBuilder from '../message/builder.js'
@@ -539,7 +533,6 @@
   async followingPosts(timestamp) {
     const following = this.subscriptionManager.get()
 
-    console.log('debug', following)
     await this.notices.publishProfileRequest(following, timestamp)
 
     // wait timeout and return the data
@@ -556,7 +549,6 @@
    *
    */
   storeData() {
-    console.log("crono")
     if (this.subscriptionManager.isChanged()) {
       const subs = JSON.stringify(this.subscriptionManager.get())
       this.writeBackup('sub', subs)
