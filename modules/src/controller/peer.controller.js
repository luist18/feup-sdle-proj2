<<<<<<< HEAD
=======
import PeerId from 'peer-id'
import { client } from '../../index.js'

>>>>>>> cef72a28
export async function status(req, res) {
  const peer = req.app.get('peer')
  const status = peer.status

  return res.status(200).json({ message: status })
}

export async function start(req, res) {
  const peer = req.app.get('peer')

  // todo: missing validation
  const { inviteToken, privateKey } = req.body

  // TODO get InviteToken from storage with persistence
  const isNewNetwork = inviteToken === undefined

  if (!isNewNetwork) {
    if (!await peer.start(inviteToken)) { return res.status(400).json({ message: 'invalid token' }) }

    const isNewUser = privateKey === undefined

    if (isNewUser) {
      if (!await createNewUser(peer, req.app.get('peer').username)) { return res.status(409).json({ message: 'username already exists' }) }
    } else { await login(peer, req.app.get('peer').username, privateKey) }
  } else {
    // if the network is new, the user is also new, ignores the secret key
    peer.auth.createCredentials()
    peer.auth.createDatabase(req.app.get('peer').username)

    await peer.start()
  }

  return res.status(200).json({
    message: 'Peer started',
    auth: {
      publicKey: peer.auth.publicKey,
      privateKey: peer.auth.privateKey
    }
  })
}

async function login(peer, username, privateKey) {
  // TODO verify with persistence if the credentials are valid

  // asks neighbors if the credentials are correct
  const { bestNeighbor: bestNeighborId, bestReply: credentialsCorrect } = await peer.protocols.checkCredentials(username, privateKey)
  if (!credentialsCorrect) { return false }

  // TODO additional measures (like ask to sign random string)

  // TODO not get the database right away, but check persistence first
  // and check the ID

  // gets the database from the neighbor
  const database = await peer.protocols.database(bestNeighborId)

  // sets it as the current database
  peer.auth.setDatabase(database)

<<<<<<< HEAD
  peer.auth.updateKeys(username, privateKey)

  return true
}

// creates a new user in the network
async function createNewUser(peer, username) {
  console.log(username)
  // asks neighbors if the username already exists
  const { bestNeighbor: bestNeighborId, bestReply: usernameAlreadyExists } = await peer.protocols.usernameExists(username)
  if (usernameAlreadyExists) { return false }

  // gets the database from the neighbor
  const database = await peer.protocols.database(bestNeighborId)

  // creates the credentials
  peer.auth.createCredentials()
  // TODO persistence

  // adds the user to the database
  database.set(username, peer.auth.publicKey)

  // sets it as the current database
  peer.auth.setDatabase(database)

  // floods the new user to the network
  peer.notices.publishDbPost(username, peer.auth.publicKey, peer.auth.db.id)

  return true
}

export async function stop(req, res) {
  // todo: missing validation
  throw new Error('Not implemented')
}

export async function subscribe(req, res) {
  const peer = req.app.get('peer')

  // todo: missing validation
  const { channel } = req.body

  await peer.subscribe(channel)

  return res.status(200).json({ message: 'Subscribed to channel' })
}

export async function unsubscribe(req, res) {
  // todo: missing validation
  throw new Error('Not implemented')
=======
    // TODO: missing validation
    const { inviteToken } = req.body

    // Checks if invited
    if (inviteToken)
        await peer.start(inviteToken)
    else
        await peer.start()

    return res.status(200).json({ "message": "You are now online" })
}

export async function stop(req, res) {
    // TODO: missing validation
    throw new Error('Not implemented')
}

export async function subscribe(req, res) {
    const peer = client.peer
    
    // Subscription through usernames
    const { username } = req.body

    // Validation
    if (!peer.isOnline())
      return res.status(401).json({ error: "You are offline" });

    if (username === undefined)
        return res.status(400).json({ "error": "Username not provided" })

    // TODO: check if user is in the network (works if offline, doesn't work if inexistent)

    const alreadySub = await peer.subscribe(username)

    if (alreadySub)
        return res.status(200).json({ message: " Already followed user" })
    else 
        return res.status(201).json({ message: "Followed user" });
}

export async function unsubscribe(req, res) {
    const peer = client.peer

    const { username } = req.body
    
    // Validation
    if (!peer.isOnline())
        return res.status(401).json({ "error": "You are offline" })

    if (username === undefined)
        return res.status(400).json({ "error": "Username not provided" })
    
    // TODO: check if user is in the network (works if offline, doesn't work if inexistent)

    const alreadyUnsub = await peer.unsubscribe(username);

    if (alreadyUnsub)
        return res.status(200).json({ message: "Unfollowed user" });
    else 
        return res.status(201).json({ message: "You didn't follow the user" });
>>>>>>> cef72a28
}

export async function post(req, res) {
  const peer = req.app.get('peer')

  // todo: missing validation
  const { message } = req.body

  await peer.send(message)

  return res.status(200).json({ message: 'Message sent' })
}

export function token(req, res) {
  const peer = req.app.get('peer')

  if (peer.status !== 'online') {
    return res.status(406).json({ message: 'Peer is not online' })
  }

  return res.status(200).json({ token: peer.token() })
}

<<<<<<< HEAD
export function database(req, res) {
  const peer = req.app.get('peer')
=======
    const { message } = req.body
    
    // Validation
    if (message === undefined)
        return res.status(400).json({ "error": "Message not provided" })
>>>>>>> cef72a28

  if (peer.status !== 'online') {
    return res.status(406).json({ message: 'Peer is not online' })
  }

<<<<<<< HEAD
  return res.status(200).json({ database: peer.auth.db })
=======
    return res.status(200).json({ "message": "Message successfuly sent" })
>>>>>>> cef72a28
}<|MERGE_RESOLUTION|>--- conflicted
+++ resolved
@@ -1,9 +1,3 @@
-<<<<<<< HEAD
-=======
-import PeerId from 'peer-id'
-import { client } from '../../index.js'
-
->>>>>>> cef72a28
 export async function status(req, res) {
   const peer = req.app.get('peer')
   const status = peer.status
@@ -45,6 +39,11 @@
   })
 }
 
+export async function stop(req, res) {
+  // TODO: missing validation
+  throw new Error('Not implemented')
+}
+
 async function login(peer, username, privateKey) {
   // TODO verify with persistence if the credentials are valid
 
@@ -63,7 +62,6 @@
   // sets it as the current database
   peer.auth.setDatabase(database)
 
-<<<<<<< HEAD
   peer.auth.updateKeys(username, privateKey)
 
   return true
@@ -95,94 +93,44 @@
   return true
 }
 
-export async function stop(req, res) {
-  // todo: missing validation
-  throw new Error('Not implemented')
-}
-
 export async function subscribe(req, res) {
   const peer = req.app.get('peer')
 
-  // todo: missing validation
-  const { channel } = req.body
+  // Subscription through usernames
+  const { username } = req.body
 
-  await peer.subscribe(channel)
+  // Validation
+  if (!peer.isOnline()) { return res.status(401).json({ error: 'You are offline' }) }
 
-  return res.status(200).json({ message: 'Subscribed to channel' })
+  if (username === undefined) { return res.status(400).json({ error: 'Username not provided' }) }
+
+  // TODO: check if user is in the network (works if offline, doesn't work if inexistent)
+
+  if (!await peer.subscribe(username)) { return res.status(200).json({ message: ' Already followed user' }) } else { return res.status(201).json({ message: 'Followed user' }) }
 }
 
 export async function unsubscribe(req, res) {
-  // todo: missing validation
-  throw new Error('Not implemented')
-=======
-    // TODO: missing validation
-    const { inviteToken } = req.body
+  const peer = req.app.get('peer')
 
-    // Checks if invited
-    if (inviteToken)
-        await peer.start(inviteToken)
-    else
-        await peer.start()
+  const { username } = req.body
 
-    return res.status(200).json({ "message": "You are now online" })
-}
+  // Validation
+  if (!peer.isOnline()) { return res.status(401).json({ error: 'You are offline' }) }
 
-export async function stop(req, res) {
-    // TODO: missing validation
-    throw new Error('Not implemented')
-}
+  if (username === undefined) { return res.status(400).json({ error: 'Username not provided' }) }
 
-export async function subscribe(req, res) {
-    const peer = client.peer
-    
-    // Subscription through usernames
-    const { username } = req.body
+  // TODO: check if user is in the network (works if offline, doesn't work if inexistent)
 
-    // Validation
-    if (!peer.isOnline())
-      return res.status(401).json({ error: "You are offline" });
-
-    if (username === undefined)
-        return res.status(400).json({ "error": "Username not provided" })
-
-    // TODO: check if user is in the network (works if offline, doesn't work if inexistent)
-
-    const alreadySub = await peer.subscribe(username)
-
-    if (alreadySub)
-        return res.status(200).json({ message: " Already followed user" })
-    else 
-        return res.status(201).json({ message: "Followed user" });
-}
-
-export async function unsubscribe(req, res) {
-    const peer = client.peer
-
-    const { username } = req.body
-    
-    // Validation
-    if (!peer.isOnline())
-        return res.status(401).json({ "error": "You are offline" })
-
-    if (username === undefined)
-        return res.status(400).json({ "error": "Username not provided" })
-    
-    // TODO: check if user is in the network (works if offline, doesn't work if inexistent)
-
-    const alreadyUnsub = await peer.unsubscribe(username);
-
-    if (alreadyUnsub)
-        return res.status(200).json({ message: "Unfollowed user" });
-    else 
-        return res.status(201).json({ message: "You didn't follow the user" });
->>>>>>> cef72a28
+  if (await peer.unsubscribe(username)) { return res.status(200).json({ message: 'Unfollowed user' }) } else { return res.status(201).json({ message: "You didn't follow the user" }) }
 }
 
 export async function post(req, res) {
   const peer = req.app.get('peer')
 
-  // todo: missing validation
   const { message } = req.body
+
+  // Validation
+  if (message === undefined) { return res.status(400).json({ error: 'Message not provided' }) }
 
   await peer.send(message)
 
@@ -199,24 +147,12 @@
   return res.status(200).json({ token: peer.token() })
 }
 
-<<<<<<< HEAD
 export function database(req, res) {
   const peer = req.app.get('peer')
-=======
-    const { message } = req.body
-    
-    // Validation
-    if (message === undefined)
-        return res.status(400).json({ "error": "Message not provided" })
->>>>>>> cef72a28
 
   if (peer.status !== 'online') {
     return res.status(406).json({ message: 'Peer is not online' })
   }
 
-<<<<<<< HEAD
   return res.status(200).json({ database: peer.auth.db })
-=======
-    return res.status(200).json({ "message": "Message successfuly sent" })
->>>>>>> cef72a28
 }