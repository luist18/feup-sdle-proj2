import { NOISE } from '@chainsafe/libp2p-noise'
import libp2p from 'libp2p'
import Gossipsub from 'libp2p-gossipsub'
import kadDHT from 'libp2p-kad-dht'
import Mplex from 'libp2p-mplex'
import TCP from 'libp2p-tcp'
import { fromString as uint8ArrayFromString } from 'uint8arrays/from-string'
import { toString as uint8ArrayToString } from 'uint8arrays/to-string'
<<<<<<< HEAD
import peerConfig from '../../config/peer.js'
=======

import * as crypto from 'crypto'

>>>>>>> d2a2270e
import AuthManager from '../auth/index.js'
import Notices from './notices.js'
import Protocols from './protocols.js'
import topics from '../message/topics.js'
import MessageBuilder from '../message/builder.js'
import PostManager from '../timeline/postManager.js'

const PEER_STATUS = {
  ONLINE: 'online',
  OFFLINE: 'offline'
}

export default class Peer {
  /**
   * Enum representing the status of the peer.
   */
  static get STATUS() {
    return PEER_STATUS
  }

  /**
   * Peer.
   *
   * @param {string} username - the username of the peer
   * @param {number} port - the port of the peer
   */
  constructor(username, port) {
    this.username = username
    this.port = port
    this.followedUsers = []

    this.libp2p = null

    this.status = Peer.STATUS.OFFLINE

    this.authManager = new AuthManager()
    this.postManager = new PostManager()

    this.messageBuilder = new MessageBuilder(this.username)
    this.protocols = new Protocols(this)
    this.notices = new Notices(this)

    this.timeline = new TimelineManager()
  }

  /**
   * Gets the libp2p instance.
   *
   * @throws {Error} if the libp2p instance is not initialized,
   * this happens when the peer is offline.
   *
   * @returns {libp2p} the libp2p instance
   */
  _libp2p() {
    if (this.libp2p === null) {
      throw new Error(peerConfig.error.LIBP2P_OFFLINE)
    }

    return this.libp2p
  }

  /**
   * Gets the peer id object of the peer.
   *
   * @returns {PeerId} the peer id
   */
  id() {
    return this._libp2p().peerId
  }

  /**
   * Checks whether the peer is online or not.
   *
   * @returns {boolean} true if the peer is online, false otherwise
   */
  isOnline() {
    return this.status === Peer.STATUS.ONLINE
  }

  /**
   * Starts the peer. This method will start the libp2p instance and
   * communication components of the peer. If this method receives an
   * argument then it will try to connect the peer to the given multiaddr.
   *
   * @param {PeerId|Multiaddr|string} multiaddr the identifier of the invitation peer
   * @returns {Promise<boolean>} a promise that resolves when the peer is online
   */
  async start(multiaddr) {
    if (this.isOnline()) {
      return false
    }

    this.libp2p = await libp2p.create({
      addresses: {
        listen: ['/ip4/0.0.0.0/tcp/0']
      },
      modules: {
        transport: [TCP],
        streamMuxer: [Mplex],
        connEncryption: [NOISE],
        pubsub: Gossipsub,
        // we add the DHT module that will enable Peer and Content Routing
        dht: kadDHT
      },
      config: {
        dht: {
          // dht must be enabled
          enabled: true
        }
      }
    })

    await this._libp2p().start()

    this.status = Peer.STATUS.ONLINE

    // happens when peer is invited to the network
    if (multiaddr) {
      try {
        await this.connect(multiaddr)
      } catch (e) {
        await this.stop()
        throw new Error(peerConfig.error.PEER_CONNECTION_FAILED)
      }
    }

    this.protocols.subscribeAll()
    this.notices.subscribeAll()

    return true
  }

  /**
   * Stops the peer. This method will stop the libp2p instance.
   *
   * @returns {Promise<boolean>} a promise that resolves when the peer is offline
   */
  async stop() {
    if (!this.isOnline()) {
      return false
    }

    await this._libp2p().stop()

    this.status = Peer.STATUS.OFFLINE

    return true
  }

  /**
   * Connects the peer to another peer.
   *
   * @param {PeerId|Multiaddr|string} multiaddr the identifier of the peer to connect to
   * @returns {Promise<Connection>} a promise that resolves when the connection is established or failed
   */
  async connect(multiaddr) {
    const conn = await this._libp2p().dial(multiaddr)

    return conn
  }

  async login(privateKey) {
    // TODO verify with persistence if the credentials are valid

    // asks neighbors if the credentials are correct
    const { bestNeighbor: bestNeighborId, bestReply: credentialsCorrect } =
      await this.protocols.checkCredentials(this.username, privateKey)

    if (!credentialsCorrect) {
      return false
    }

    // TODO additional measures (like ask to sign random string)

    // TODO not get the database right away, but check persistence first
    // and check the ID

    // gets the database from the neighbor
    const database = await this.protocols.database(bestNeighborId)

    // sets it as the current database
    this.authManager.setDatabase(database)

    this.authManager.updateKeys(this.username, privateKey)

    return true
  }

  // creates a new user in the network
  async createCredentials() {
    // asks neighbors if the username already exists
    const { bestNeighbor: bestNeighborId, bestReply: usernameAlreadyExists } =
      await this.protocols.usernameExists(this.username)
    if (usernameAlreadyExists) {
      return false
    }

    // gets the database from the neighbor
    const database = await this.protocols.database(bestNeighborId)

    // creates the credentials
    this.authManager.createCredentials()
    // TODO persistence

    // adds the user to the database
    database.set(this.username, this.authManager.publicKey)

    // sets it as the current database
    this.authManager.setDatabase(database)

    // floods the new user to the network
    this.notices.publishDbPost(
      this.username,
      this.authManager.publicKey,
      this.authManager.getDatabaseId()
    )

    return true
  }

  token() {
    // TODO make token
    return `${this._libp2p().multiaddrs[0].toString()}/p2p/${this._libp2p().peerId.toB58String()}`
  }

  addresses() {
    return this._libp2p().multiaddrs.map((multiaddr) => multiaddr.toString())
  }

  neighbors() {
    const peersMap = this._libp2p().peerStore.peers

    return [...peersMap.values()].map((peer) => peer.id)
  }

  async subscribe(username) {
    if (username === this.username) {
      throw new Error(peerConfig.error.SELF_SUBSCRIPTION)
    }

    if (!this.authManager.hasUsername(username)) {
      throw new Error(peerConfig.error.USERNAME_NOT_FOUND)
    }

    // Assures idempotent subscribe
    if (this.followedUsers.includes(username)) {
      return false
    }

    // Adds listener
<<<<<<< HEAD
    this._libp2p().pubsub.on(`${topics.prefix.POST}${topics.SEPARATOR}${username}`, (post) => {
      // TODO: save post
      const string = uint8ArrayToString(post.data)
      const json = JSON.parse(string)
      console.log(json)
=======
    this._libp2p().pubsub.on(username, (message) => {
      
      console.log("Received post: " + message.data)
      
      const post = JSON.parse(message.data)

      const publicKey = this.authManager.getKeyByUsermame(username)

      // Verifies if peer has user public key
      if(!publicKey){
        console.log("Ignoring post received from unknown username.")
        return
      }

      // Verifies the identity of the user who posted 
      const verifyAuthenticity = crypto.verify(SIGN_ALGORITHM, Buffer.from(post.message), publicKey, Buffer.from(post.signature, 'base64'))
      if(!verifyAuthenticity){
        console.log("User signature doesn't match. Ignoring post.")
        return
      }

      // Adds message to the timeline
      this.timeline.addMessage(username, post.message)
>>>>>>> d2a2270e
    })

    // Adds to followed to users
    this.followedUsers.push(username)

    this._libp2p().pubsub.subscribe(`${topics.prefix.POST}${topics.SEPARATOR}${username}`)

    console.log(`User ${this.username} followed user ${username}`)
    return true
  }

  async unsubscribe(username) {
    // Verifies if user is subscribed to the user that he wants to unsubscribe
    if (!this.followedUsers.includes(username)) {
      return false
    }

    this._libp2p().pubsub.unsubscribe(username)

    console.log(`User ${this.username} unfollowed user ${username}`)
    return true
  }

<<<<<<< HEAD
  async send(content) {
    const post = this.messageBuilder.buildPost(content)

    await this._libp2p().pubsub.publish(
      `${topics.prefix.POST}${topics.SEPARATOR}${this.username}`,
      uint8ArrayFromString(JSON.stringify(post))
    )

    this.postManager.push(post)

    console.log(`User ${this.username} published message ${content}`)
=======

  async send(message) {
    const signature = crypto.sign(SIGN_ALGORITHM, Buffer.from(message), this.authManager.privateKey).toString('base64')
    
    const data = {message, signature}

    await this._libp2p().pubsub.publish(this.username, uint8ArrayFromString(JSON.stringify(data)))

    console.log(`User ${this.username} published message ${message}`)
>>>>>>> d2a2270e
  }
}<|MERGE_RESOLUTION|>--- conflicted
+++ resolved
@@ -6,19 +6,14 @@
 import TCP from 'libp2p-tcp'
 import { fromString as uint8ArrayFromString } from 'uint8arrays/from-string'
 import { toString as uint8ArrayToString } from 'uint8arrays/to-string'
-<<<<<<< HEAD
 import peerConfig from '../../config/peer.js'
-=======
-
-import * as crypto from 'crypto'
-
->>>>>>> d2a2270e
 import AuthManager from '../auth/index.js'
 import Notices from './notices.js'
 import Protocols from './protocols.js'
 import topics from '../message/topics.js'
 import MessageBuilder from '../message/builder.js'
 import PostManager from '../timeline/postManager.js'
+import TimelineManager from '../timeline/index.js'
 
 const PEER_STATUS = {
   ONLINE: 'online',
@@ -263,37 +258,31 @@
     }
 
     // Adds listener
-<<<<<<< HEAD
-    this._libp2p().pubsub.on(`${topics.prefix.POST}${topics.SEPARATOR}${username}`, (post) => {
-      // TODO: save post
-      const string = uint8ArrayToString(post.data)
-      const json = JSON.parse(string)
-      console.log(json)
-=======
-    this._libp2p().pubsub.on(username, (message) => {
-      
-      console.log("Received post: " + message.data)
-      
-      const post = JSON.parse(message.data)
-
-      const publicKey = this.authManager.getKeyByUsermame(username)
+    this._libp2p().pubsub.on(`${topics.prefix.POST}${topics.SEPARATOR}${username}`, (message) => {
+      const messageString = uint8ArrayToString(message.data)
+      console.log('Received post:')
+
+      const post = JSON.parse(messageString)
+      console.log(post)
+
+      const publicKey = this.authManager.getKeyByUsername(username)
 
       // Verifies if peer has user public key
-      if(!publicKey){
-        console.log("Ignoring post received from unknown username.")
+      if (!publicKey) {
+        console.log('Ignoring post received from unknown username.')
         return
       }
 
-      // Verifies the identity of the user who posted 
-      const verifyAuthenticity = crypto.verify(SIGN_ALGORITHM, Buffer.from(post.message), publicKey, Buffer.from(post.signature, 'base64'))
-      if(!verifyAuthenticity){
-        console.log("User signature doesn't match. Ignoring post.")
-        return
-      }
+      // TODO
+      // // Verifies the identity of the user who posted
+      // const verifyAuthenticity = crypto.verify(SIGN_ALGORITHM, Buffer.from(post.message), publicKey, Buffer.from(post.signature, 'base64'))
+      // if (!verifyAuthenticity) {
+      //   console.log("User signature doesn't match. Ignoring post.")
+      //   return
+      // }
 
       // Adds message to the timeline
       this.timeline.addMessage(username, post.message)
->>>>>>> d2a2270e
     })
 
     // Adds to followed to users
@@ -317,7 +306,6 @@
     return true
   }
 
-<<<<<<< HEAD
   async send(content) {
     const post = this.messageBuilder.buildPost(content)
 
@@ -329,16 +317,5 @@
     this.postManager.push(post)
 
     console.log(`User ${this.username} published message ${content}`)
-=======
-
-  async send(message) {
-    const signature = crypto.sign(SIGN_ALGORITHM, Buffer.from(message), this.authManager.privateKey).toString('base64')
-    
-    const data = {message, signature}
-
-    await this._libp2p().pubsub.publish(this.username, uint8ArrayFromString(JSON.stringify(data)))
-
-    console.log(`User ${this.username} published message ${message}`)
->>>>>>> d2a2270e
-  }
-}+  }
+}
