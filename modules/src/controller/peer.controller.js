--- conflicted
+++ resolved
@@ -81,14 +81,6 @@
   // Subscription through usernames
   const { username } = req.body
 
-<<<<<<< HEAD
-  // Validation
-  if (!peer.isOnline()) {
-    return res.status(rest.status.UNAUTHORIZED).json({ error: rest.message.peer.OFFLINE })
-  }
-
-=======
->>>>>>> 78e58bc7
   if (username === undefined) {
     return res.status(rest.status.BAD_REQUEST).json({ error: rest.message.body.missing('username') })
   }
@@ -111,14 +103,6 @@
 
   const { username } = req.body
 
-<<<<<<< HEAD
-  // Validation
-  if (!peer.isOnline()) {
-    return res.status(rest.status.UNAUTHORIZED).json({ error: rest.message.peer.OFFLINE })
-  }
-
-=======
->>>>>>> 78e58bc7
   if (username === undefined) {
     return res.status(rest.status.BAD_REQUEST).json({ error: rest.message.body.missing('username') })
   }
@@ -150,29 +134,13 @@
 export function token(req, res) {
   const peer = req.app.get('peer')
 
-<<<<<<< HEAD
-  if (!peer.isOnline()) {
-    return res.status(rest.status.UNAUTHORIZED).json({ message: rest.message.peer.OFFLINE })
-  }
-
   return res.status(rest.status.OK).json({ token: peer.token() })
-=======
-  return res.status(200).json({ token: peer.token() })
->>>>>>> 78e58bc7
 }
 
 export function database(req, res) {
   const peer = req.app.get('peer')
 
-<<<<<<< HEAD
-  if (!peer.isOnline()) {
-    return res.status(rest.status.UNAUTHORIZED).json({ message: rest.message.peer.OFFLINE })
-  }
-
   return res.status(rest.status.OK).json({
-=======
-  return res.status(200).json({
->>>>>>> 78e58bc7
     database: {
       id: peer.authManager.getDatabaseId(),
       entries: peer.authManager.getDatabaseEntries()
