--- conflicted
+++ resolved
@@ -87,17 +87,14 @@
 
   // TODO: check if user is in the network (works if offline, doesn't work if inexistent)
 
-<<<<<<< HEAD
   try {
-    if (!await peer.subscribe(username)) { return res.status(200).json({ message: ' Already followed user' }) } else { return res.status(201).json({ message: 'Followed user' }) }
+    if (!(await peer.subscribe(username))) {
+      return res.status(200).json({ message: 'Already followed user' })
+    } else {
+      return res.status(201).json({ message: 'Followed user' })
+    }
   } catch (err) {
     return res.status(400).json({ message: err.message })
-=======
-  if (!(await peer.subscribe(username))) {
-    return res.status(200).json({ message: ' Already followed user' })
-  } else {
-    return res.status(201).json({ message: 'Followed user' })
->>>>>>> 8d9c6da9
   }
 }
 
