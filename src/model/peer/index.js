--- conflicted
+++ resolved
@@ -6,14 +6,9 @@
 import TCP from 'libp2p-tcp'
 import { fromString as uint8ArrayFromString } from 'uint8arrays/from-string'
 import { toString as uint8ArrayToString } from 'uint8arrays/to-string'
-<<<<<<< HEAD
 import { readFileSync, writeFileSync } from 'fs'
 import PeerId from 'peer-id'
 import cron from 'cron'
-import CacheProtocol from './protocol/cache.protocol.js'
-=======
-
->>>>>>> e4422a29
 import peerConfig from '../../config/peer.js'
 import AuthManager from '../auth/index.js'
 import Message from '../message/index.js'
@@ -52,13 +47,9 @@
   constructor(username, port) {
     this.username = username
     this.port = port
-<<<<<<< HEAD
-    this.followedUsers = []
+
+    this.libp2p = null
     this.addedUser = false
-=======
->>>>>>> e4422a29
-
-    this.libp2p = null
 
     this.status = Peer.STATUS.OFFLINE
 
@@ -74,20 +65,15 @@
 
     // protocols
     this.notices = new Notices(this)
-<<<<<<< HEAD
-
-    this.timeline = new TimelineManager()
-
+    this.authProtocol = new AuthProtocol(this)
+    this.cacheProtocol = new CacheProtocol(this)
+    this.profileProtocol = new ProfileProtocol(this)
+    
     // Stores subs in 5 second interval, if changes occurred
     this.job = new cron.CronJob(
       '*/5 * * * * *',
       this.storeData.bind(this)
     )
-=======
-    this.authProtocol = new AuthProtocol(this)
-    this.cacheProtocol = new CacheProtocol(this)
-    this.profileProtocol = new ProfileProtocol(this)
->>>>>>> e4422a29
   }
 
   /**
@@ -281,7 +267,7 @@
 
     this.job.stop()
 
-    this.followedUsers = []
+    this.subscriptionManager.clear()
 
     this.status = Peer.STATUS.OFFLINE
 
@@ -440,14 +426,7 @@
       ({ data }) => this._handlePost(data).bind(this)
     )
 
-<<<<<<< HEAD
-    // Adds to followed to users
-    this.followedUsers.push(username)
-    this.addedUser = true
-
-=======
     // subscribes to topic
->>>>>>> e4422a29
     this._libp2p().pubsub.subscribe(topics.topic(topics.prefix.POST, username))
 
     this.subscriptionManager.add(username)
@@ -501,14 +480,9 @@
       return this.postManager.posts
     }
 
-<<<<<<< HEAD
-    const message = JSON.parse(raw)
-    console.log('Received message: ' + data)
-=======
     if (!this.subscriptionManager.has(username)) {
       throw new Error(peerConfig.error.NOT_FOLLOWING_USER)
     }
->>>>>>> e4422a29
 
     // try to connect to the destination
     // if not possible ask for more information,
@@ -574,11 +548,11 @@
    *
    */
   storeData() {
-    if (this.addedUser) {
-      const subs = JSON.stringify(this.followedUsers)
+    if (this.subscriptionManager.isChanged()) {
+      const subs = JSON.stringify(this.subscriptionManager.get())
       writeFileSync(`${jsonPath}${this.username}_sub.json`, subs)
-      this.addedUser = false
       console.log('Backed up all users')
+      this.subscriptionManager.backedUp()
     }
 
     if (this.cache.isChanged()) {
@@ -592,7 +566,7 @@
     }
 
     if (this.postManager.isChanged()) {
-      const posts = JSON.stringify(this.postManager.getPosts())
+      const posts = JSON.stringify(this.postManager.getAll())
       writeFileSync(`${jsonPath}${this.username}_posts.json`, posts)
       console.log('Backed up post managers')
       this.postManager.backedUp()
@@ -639,7 +613,7 @@
    */
   createTimeline() {
     this.cache.posts.forEach((posts, user) => {
-      if (this.followedUsers.includes(user)) {
+      if (this.subscriptionManager.has(user)) {
         this.timeline.posts.set(user, posts.slice())
       }
     })
