import { NOISE } from '@chainsafe/libp2p-noise'
import libp2p from 'libp2p'
import Gossipsub from 'libp2p-gossipsub'
import kadDHT from 'libp2p-kad-dht'
import Mplex from 'libp2p-mplex'
import TCP from 'libp2p-tcp'
import { fromString as uint8ArrayFromString } from 'uint8arrays/from-string'
import { toString as uint8ArrayToString } from 'uint8arrays/to-string'
<<<<<<< HEAD
import * as crypto from 'crypto'

import Auth from '../auth/index.js'
import Protocols from './protocols.js'
import Notices from './notices.js'
import TimelineManager from '../timeline/index.js'

const SIGN_ALGORITHM = 'SHA256'
=======
import AuthManager from '../auth/index.js'
import Notices from './notices.js'
import Protocols from './protocols.js'
>>>>>>> 670cf358

const PEER_STATUS = {
  ONLINE: 'online',
  OFFLINE: 'offline'
}

export default class Peer {
  /**
   * Enum representing the status of the peer.
   */
  static get STATUS() {
    return PEER_STATUS
  }

  /**
   * Peer.
   *
   * @param {string} username - the username of the peer
   * @param {number} port - the port of the peer
   */
  constructor(username, port) {
    this.username = username
    this.port = port
    this.followedUsers = []

    this.libp2p = null

    this.status = Peer.STATUS.OFFLINE

    this.authManager = new AuthManager()

    this.protocols = new Protocols(this)
    this.notices = new Notices(this)

    this.timeline = new TimelineManager()
  }

  /**
   * Gets the libp2p instance.
   *
   * @throws {Error} if the libp2p instance is not initialized,
   * this happens when the peer is offline.
   *
   * @returns {libp2p} the libp2p instance
   */
  _libp2p() {
    if (this.libp2p === null) {
      throw new Error('libp2p is not initialized')
    }

    return this.libp2p
  }

  /**
   * Gets the peer id object of the peer.
   *
   * @returns {PeerId} the peer id
   */
  id() {
    return this._libp2p().peerId
  }

  /**
   * Checks whether the peer is online or not.
   *
   * @returns {boolean} true if the peer is online, false otherwise
   */
  isOnline() {
    return this.status === Peer.STATUS.ONLINE
  }

  /**
   * Starts the peer. This method will start the libp2p instance and
   * communication components of the peer. If this method receives an
   * argument then it will try to connect the peer to the given multiaddr.
   *
   * @param {PeerId|Multiaddr|string} multiaddr the identifier of the invitation peer
   * @returns {Promise<boolean>} a promise that resolves when the peer is online
   */
  async start(multiaddr) {
    if (this.isOnline()) {
      return false
    }

    this.libp2p = await libp2p.create({
      addresses: {
        listen: ['/ip4/0.0.0.0/tcp/0']
      },
      modules: {
        transport: [TCP],
        streamMuxer: [Mplex],
        connEncryption: [NOISE],
        pubsub: Gossipsub,
        // we add the DHT module that will enable Peer and Content Routing
        dht: kadDHT
      },
      config: {
        dht: {
          // dht must be enabled
          enabled: true
        }
      }
    })

    await this._libp2p().start()

    this.status = Peer.STATUS.ONLINE

    // happens when peer is invited to the network
    if (multiaddr) {
      try {
        await this.connect(multiaddr)
      } catch (e) {
        await this.stop()
        throw new Error('Could not connect to the peer')
      }
    }

    this.protocols.subscribeAll()
    this.notices.subscribeAll()

    return true
  }

  /**
   * Stops the peer. This method will stop the libp2p instance.
   *
   * @returns {Promise<boolean>} a promise that resolves when the peer is offline
   */
  async stop() {
    if (!this.isOnline()) {
      return false
    }

    await this._libp2p().stop()

    this.status = Peer.STATUS.OFFLINE

    return true
  }

  /**
   * Connects the peer to another peer.
   *
   * @param {PeerId|Multiaddr|string} multiaddr the identifier of the peer to connect to
   * @returns {Promise<Connection>} a promise that resolves when the connection is established or failed
   */
  async connect(multiaddr) {
    const conn = await this._libp2p().dial(multiaddr)

    return conn
  }

  async login(privateKey) {
    // TODO verify with persistence if the credentials are valid

    // asks neighbors if the credentials are correct
    const { bestNeighbor: bestNeighborId, bestReply: credentialsCorrect } =
      await this.protocols.checkCredentials(this.username, privateKey)

    if (!credentialsCorrect) {
      return false
    }

    // TODO additional measures (like ask to sign random string)

    // TODO not get the database right away, but check persistence first
    // and check the ID

    // gets the database from the neighbor
    const database = await this.protocols.database(bestNeighborId)

    // sets it as the current database
    this.authManager.setDatabase(database)

    this.authManager.updateKeys(this.username, privateKey)

    return true
  }

  // creates a new user in the network
  async createCredentials() {
    // asks neighbors if the username already exists
    const { bestNeighbor: bestNeighborId, bestReply: usernameAlreadyExists } =
      await this.protocols.usernameExists(this.username)
    if (usernameAlreadyExists) {
      return false
    }

    // gets the database from the neighbor
    const database = await this.protocols.database(bestNeighborId)

    // creates the credentials
    this.authManager.createCredentials()
    // TODO persistence

    // adds the user to the database
    database.set(this.username, this.authManager.publicKey)

    // sets it as the current database
    this.authManager.setDatabase(database)

    // floods the new user to the network
    this.notices.publishDbPost(
      this.username,
      this.authManager.publicKey,
      this.authManager.getDatabaseId()
    )

    return true
  }

  token() {
    // TODO make token
    return `${this._libp2p().multiaddrs[0].toString()}/p2p/${this._libp2p().peerId.toB58String()}`
  }

  addresses() {
    return this._libp2p().multiaddrs.map((multiaddr) => multiaddr.toString())
  }

  neighbors() {
    const peersMap = this._libp2p().peerStore.peers

    return [...peersMap.values()].map((peer) => peer.id)
  }

  async subscribe(username) {
    if (username === this.username) {
      throw new Error('You cannot subscribe to yourself')
    }

    if (!this.authManager.hasUsername(username)) {
      throw new Error('User does not exist')
    }

    // Assures idempotent subscribe
    if (this.followedUsers.includes(username)) {
      return false
    }

    // Adds listener
    this._libp2p().pubsub.on(username, (message) => {
      
      console.log("Received post: " + message.data)
      
      const post = JSON.parse(message.data)

      const publicKey = this.auth.getPublicKey(username)

      // Verifies if peer has user public key
      if(!publicKey){
        console.log("Ignoring post received from unknown username.")
        return
      }

      // Verifies the identity of the user who posted 
      const verifyAuthenticity = crypto.verify(SIGN_ALGORITHM, Buffer.from(post.message), publicKey, Buffer.from(post.signature, 'base64'))
      if(!verifyAuthenticity){
        console.log("User signature doesn't match. Ignoring post.")
        return
      }

      // Adds message to the timeline
      this.timeline.addMessage(username, post.message)
    })

    // Adds to followed to users
    this.followedUsers.push(username)

    this._libp2p().pubsub.subscribe(username)

    console.log(`User ${this.username} followed user ${username}`)
    return true
  }

  async unsubscribe(username) {
    // Verifies if user is subscribed to the user that he wants to unsubscribe
    if (!this.followedUsers.includes(username)) {
      return false
    }

    this._libp2p().pubsub.unsubscribe(username)

    console.log(`User ${this.username} unfollowed user ${username}`)
    return true
  }

<<<<<<< HEAD
  async send(message) {
    
    const signature = crypto.sign(SIGN_ALGORITHM, Buffer.from(message), this.auth.privateKey).toString('base64')
    
    const data = {"message": message, "signature": signature}

    await this._libp2p().pubsub.publish(this.username, uint8ArrayFromString(JSON.stringify(data)))
=======
  async send(data) {
    // TODO: think about this what should the channel be?
    await this._libp2p().pubsub.publish(
      this.username,
      uint8ArrayFromString(data)
    )
>>>>>>> 670cf358

    console.log(`User ${this.username} published message ${message}`)
  }
}<|MERGE_RESOLUTION|>--- conflicted
+++ resolved
@@ -6,20 +6,15 @@
 import TCP from 'libp2p-tcp'
 import { fromString as uint8ArrayFromString } from 'uint8arrays/from-string'
 import { toString as uint8ArrayToString } from 'uint8arrays/to-string'
-<<<<<<< HEAD
+
 import * as crypto from 'crypto'
 
-import Auth from '../auth/index.js'
-import Protocols from './protocols.js'
-import Notices from './notices.js'
-import TimelineManager from '../timeline/index.js'
-
-const SIGN_ALGORITHM = 'SHA256'
-=======
 import AuthManager from '../auth/index.js'
 import Notices from './notices.js'
 import Protocols from './protocols.js'
->>>>>>> 670cf358
+import TimelineManager from '../timeline/index.js'
+
+const SIGN_ALGORITHM = 'SHA256'
 
 const PEER_STATUS = {
   ONLINE: 'online',
@@ -268,7 +263,7 @@
       
       const post = JSON.parse(message.data)
 
-      const publicKey = this.auth.getPublicKey(username)
+      const publicKey = this.authManager.getKeyByUsermame(username)
 
       // Verifies if peer has user public key
       if(!publicKey){
@@ -308,22 +303,13 @@
     return true
   }
 
-<<<<<<< HEAD
+
   async send(message) {
-    
-    const signature = crypto.sign(SIGN_ALGORITHM, Buffer.from(message), this.auth.privateKey).toString('base64')
+    const signature = crypto.sign(SIGN_ALGORITHM, Buffer.from(message), this.authManager.privateKey).toString('base64')
     
     const data = {"message": message, "signature": signature}
 
     await this._libp2p().pubsub.publish(this.username, uint8ArrayFromString(JSON.stringify(data)))
-=======
-  async send(data) {
-    // TODO: think about this what should the channel be?
-    await this._libp2p().pubsub.publish(
-      this.username,
-      uint8ArrayFromString(data)
-    )
->>>>>>> 670cf358
 
     console.log(`User ${this.username} published message ${message}`)
   }
