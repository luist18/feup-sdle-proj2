import { NOISE } from '@chainsafe/libp2p-noise'
import libp2p from 'libp2p'
import Gossipsub from 'libp2p-gossipsub'
import kadDHT from 'libp2p-kad-dht'
import Mplex from 'libp2p-mplex'
import TCP from 'libp2p-tcp'
import { fromString as uint8ArrayFromString } from 'uint8arrays/from-string'
import { toString as uint8ArrayToString } from 'uint8arrays/to-string'
import AuthManager from '../auth/index.js'
import Notices from './notices.js'
import Protocols from './protocols.js'

const PEER_STATUS = {
  ONLINE: 'online',
  OFFLINE: 'offline'
}

export default class Peer {
  /**
   * Enum representing the status of the peer.
   */
  static get STATUS() {
    return PEER_STATUS
  }

  /**
   * Peer.
   *
   * @param {string} username - the username of the peer
   * @param {number} port - the port of the peer
   */
  constructor(username, port) {
    this.username = username
    this.port = port
    this.followedUsers = []

    this.libp2p = null

    this.status = Peer.STATUS.OFFLINE

    this.authManager = new AuthManager()

    this.protocols = new Protocols(this)
    this.notices = new Notices(this)
  }

  /**
   * Gets the libpo2p instance.
   *
   * @throws {Error} if the libp2p instance is not initialized,
   * this happens when the peer is offline.
   *
   * @returns {libp2p} the libp2p instance
   */
  _libp2p() {
    if (this.libp2p === null) {
      throw new Error('libp2p is not initialized')
    }

    return this.libp2p
  }

  /**
   * Gets the peer id object of the peer.
   *
   * @returns {PeerId} the peer id
   */
  id() {
    return this._libp2p().peerId
  }

  /**
   * Checks whether the peer is online or not.
   *
   * @returns {boolean} true if the peer is online, false otherwise
   */
  isOnline() {
    return this.status === Peer.STATUS.ONLINE
  }

  /**
   * Starts the peer. This method will start the libp2p instance and
   * communication components of the peer. If this method receives an
   * argument then it will try to connect the peer to the given multiaddr.
   *
   * @param {PeerId|Multiaddr|string} multiaddr the identifier of the invitation peer
   * @returns {Promise<boolean>} a promise that resolves when the peer is online
   */
  async start(multiaddr) {
    if (this.isOnline()) {
      return false
    }

    this.libp2p = await libp2p.create({
      addresses: {
        listen: ['/ip4/0.0.0.0/tcp/0']
      },
      modules: {
        transport: [TCP],
        streamMuxer: [Mplex],
        connEncryption: [NOISE],
        pubsub: Gossipsub,
        // we add the DHT module that will enable Peer and Content Routing
        dht: kadDHT
      },
      config: {
        dht: {
          // dht must be enabled
          enabled: true
        }
      }
    })

    await this._libp2p().start()

    this.status = Peer.STATUS.ONLINE

    // happens when peer is invited to the network
    if (multiaddr) {
      try {
        await this.connect(multiaddr)
      } catch (e) {
        await this.stop()
        throw new Error('Could not connect to the peer')
      }
    }

    this.protocols.subscribeAll()
    this.notices.subscribeAll()

    return true
  }

  /**
   * Stops the peer. This method will stop the libp2p instance.
   *
   * @returns {Promise<boolean>} a promise that resolves when the peer is offline
   */
  async stop() {
    if (!this.isOnline()) {
      return false
    }

    await this._libp2p().stop()

    this.status = Peer.STATUS.OFFLINE

    return true
  }

  /**
   * Connects the peer to another peer.
   *
   * @param {PeerId|Multiaddr|string} multiaddr the identifier of the peer to connect to
   * @returns {Promise<Connection>} a promise that resolves when the connection is established or failed
   */
  async connect(multiaddr) {
    const conn = await this._libp2p().dial(multiaddr)

    return conn
  }

  async login(privateKey) {
    // TODO verify with persistence if the credentials are valid

    // asks neighbors if the credentials are correct
    const { bestNeighbor: bestNeighborId, bestReply: credentialsCorrect } =
      await this.protocols.checkCredentials(this.username, privateKey)

    if (!credentialsCorrect) {
      return false
    }

    // TODO additional measures (like ask to sign random string)

    // TODO not get the database right away, but check persistence first
    // and check the ID

    // gets the database from the neighbor
    const database = await this.protocols.database(bestNeighborId)

    // sets it as the current database
    this.authManager.setDatabase(database)

    this.authManager.updateKeys(this.username, privateKey)

    return true
  }

  // creates a new user in the network
  async createCredentials() {
    // asks neighbors if the username already exists
    const { bestNeighbor: bestNeighborId, bestReply: usernameAlreadyExists } =
      await this.protocols.usernameExists(this.username)
    if (usernameAlreadyExists) {
      return false
    }

    // gets the database from the neighbor
    const database = await this.protocols.database(bestNeighborId)

    // creates the credentials
    this.authManager.createCredentials()
    // TODO persistence

    // adds the user to the database
    database.set(this.username, this.authManager.publicKey)

    // sets it as the current database
    this.authManager.setDatabase(database)

    // floods the new user to the network
<<<<<<< HEAD
    this.notices.publishDbPost(this.username, this.authManager.publicKey, this.authManager.getDatabaseId())
=======
    this.notices.publishDbPost(
      this.username,
      this.auth.publicKey,
      this.auth.db.id
    )
>>>>>>> 8d9c6da9

    return true
  }

  token() {
    // TODO make token
    return `${this._libp2p().multiaddrs[0].toString()}/p2p/${this._libp2p().peerId.toB58String()}`
  }

  addresses() {
    return this._libp2p().multiaddrs.map((multiaddr) => multiaddr.toString())
  }

  neighbors() {
    const peersMap = this._libp2p().peerStore.peers

    return [...peersMap.values()].map((peer) => peer.id)
  }

  async subscribe(username) {
    if (username === this.username) {
      throw new Error('You cannot subscribe to yourself')
    }

    if (!this.authManager.hasUsername(username)) {
      throw new Error('User does not exist')
    }

    // Assures idempotent subscribe
    if (this.followedUsers.includes(username)) {
      return false
    }

    // Adds listener
    this._libp2p().pubsub.on(username, (post) => {
      // TODO: save post
      // Idea: create a dispatcher, send this message to the dispatcher and dispatcher provides a websocket to communicate with clients
      console.log(`User ${username} posted ${uint8ArrayToString(post.data)}`)
    })

    // Adds to followed to users
    this.followedUsers.push(username)

    this._libp2p().pubsub.subscribe(username)

    console.log(`User ${this.username} followed user ${username}`)
    return true
  }

  async unsubscribe(username) {
    // Verifies if user is subscribed to the user that he wants to unsubscribe
    if (!this.followedUsers.includes(username)) {
      return false
    }

    this._libp2p().pubsub.unsubscribe(username)

    console.log(`User ${this.username} unfollowed user ${username}`)
    return true
  }

  async send(data) {
    // TODO: think about this what should the channel be?
    await this._libp2p().pubsub.publish(
      this.username,
      uint8ArrayFromString(data)
    )

    console.log(`User ${this.username} published message ${data}`)
  }
}<|MERGE_RESOLUTION|>--- conflicted
+++ resolved
@@ -210,15 +210,11 @@
     this.authManager.setDatabase(database)
 
     // floods the new user to the network
-<<<<<<< HEAD
-    this.notices.publishDbPost(this.username, this.authManager.publicKey, this.authManager.getDatabaseId())
-=======
     this.notices.publishDbPost(
       this.username,
-      this.auth.publicKey,
-      this.auth.db.id
+      this.authManager.publicKey,
+      this.authManager.getDatabaseId()
     )
->>>>>>> 8d9c6da9
 
     return true
   }
