--- conflicted
+++ resolved
@@ -68,12 +68,6 @@
   }, 5 * 15000)
 
   test('turn off apps 🛑', (done) => {
-<<<<<<< HEAD
-    Promise.all(apps.map((app) => app.get('peer').stop())).then(() => {
-      done()
-    })
-  }, 3 * 1000)
-=======
     Promise.all(
       apps
         .map((app) =>
@@ -86,6 +80,5 @@
             })
         )
     ).then(() => done())
-  }, 30000)
->>>>>>> 284f9a60
+  }, 30 * 1000)
 })