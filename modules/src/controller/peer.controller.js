import rest from '../config/rest.js'

export async function status(req, res) {
  const peer = req.app.get('peer')  

  console.log(peer.timeline.messages)

<<<<<<< HEAD
  return res.status(200).json({ message: peer.status })
=======
  return res.status(rest.status.OK).json({ message: status })
>>>>>>> dfe7380d
}

export async function start(req, res) {
  const peer = req.app.get('peer')

  if (peer.isOnline()) {
    return res.status(rest.status.OK).json({ message: rest.message.peer.ALREADY_ONLINE })
  }

  const username = peer.username

  // TODO missing validation
  let { inviteToken, token, privateKey } = req.body

  // allow both inviteToken and token
  if (!token) { token = inviteToken }

  if (!token) {
    // if the network is new, the user is also new, ignores the secret key
    peer.authManager.createCredentials()
    peer.authManager.createDatabase(username)

    await peer.start()
  } else {
    let started = false
    try {
      // tries to join the network with the token
      started = await peer.start(token)
    } catch (err) {
      // peer.start raises exception if the token is invalid
      started = false
    }

    if (!started) {
      return res.status(rest.status.BAD_REQUEST).json({ message: rest.message.token.INVALID })
    }

    if (privateKey) {
      // if the user inserts its private key, then it is supposed to login
      if (!(await peer.login(privateKey))) {
        return res.status(rest.status.UNAUTHORIZED).json({ message: rest.message.credentials.INVALID })
      } // if the credentials (username + pk) are incorrect
    } else {
      if (!(await peer.createCredentials())) {
        return res.status(rest.status.CONFLICT).json({ message: rest.message.username.ALREADY_EXISTS })
      }
    }
  }

  return res.status(rest.status.CREATED).json({
    message: rest.message.peer.STARTED,
    auth: {
      publicKey: peer.authManager.publicKey,
      privateKey: peer.authManager.privateKey
    }
  })
}

export async function stop(req, res) {
  const peer = req.app.get('peer')

  const stopped = await peer.stop()

  if (!stopped) {
    return res.status(rest.status.OK).json({ message: rest.message.peer.ALREADY_OFFLINE })
  }

  return res.status(rest.status.OK).json({ message: rest.message.peer.STOPPED })
}

export async function subscribe(req, res) {
  const peer = req.app.get('peer')

  // Subscription through usernames
  const { username } = req.body

  if (username === undefined) {
    return res.status(rest.status.BAD_REQUEST).json({ error: rest.message.body.missing('username') })
  }

  // TODO: check if user is in the network (works if offline, doesn't work if inexistent)

  try {
    if (!(await peer.subscribe(username))) {
      return res.status(rest.status.OK).json({ message: rest.message.subscription.ALREADY_IN })
    } else {
      return res.status(rest.status.CREATED).json({ message: rest.message.subscription.ADDED })
    }
  } catch (err) {
    return res.status(rest.status.BAD_REQUEST).json({ message: err.message })
  }
}

export async function unsubscribe(req, res) {
  const peer = req.app.get('peer')

  const { username } = req.body

  if (username === undefined) {
    return res.status(rest.status.BAD_REQUEST).json({ error: rest.message.body.missing('username') })
  }

  // TODO: check if user is in the network (works if offline, doesn't work if inexistent)

  if (await peer.unsubscribe(username)) {
    return res.status(rest.status.OK).json({ message: rest.message.subscription.DELETED })
  } else {
    return res.status(rest.status.CREATED).json({ message: rest.message.subscription.ALREADY_OUT })
  }
}

export async function post(req, res) {
  const peer = req.app.get('peer')

  const { message } = req.body

  // Validation
  if (message === undefined) {
    return res.status(rest.status.BAD_REQUEST).json({ error: rest.message.body.missing('message') })
  }

  await peer.send(message)

  return res.status(rest.status.CREATED).json({ message: rest.message.post.SENT })
}

export function token(req, res) {
  const peer = req.app.get('peer')

  return res.status(rest.status.OK).json({ token: peer.token() })
}

export function database(req, res) {
  const peer = req.app.get('peer')

  return res.status(rest.status.OK).json({
    database: {
      id: peer.authManager.getDatabaseId(),
      entries: peer.authManager.getDatabaseEntries()
    }
  })
}<|MERGE_RESOLUTION|>--- conflicted
+++ resolved
@@ -5,11 +5,7 @@
 
   console.log(peer.timeline.messages)
 
-<<<<<<< HEAD
-  return res.status(200).json({ message: peer.status })
-=======
   return res.status(rest.status.OK).json({ message: status })
->>>>>>> dfe7380d
 }
 
 export async function start(req, res) {
