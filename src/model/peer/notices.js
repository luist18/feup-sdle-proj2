--- conflicted
+++ resolved
@@ -31,7 +31,6 @@
     )
   }
 
-<<<<<<< HEAD
   _subscribe(channel, handler) {
     this.peer.libp2p.pubsub.on(channel, (message) => {
       const json = JSON.parse(uint8ArrayToString(message.data))
@@ -39,21 +38,6 @@
       handler(parsedMessage)()
     })
     this.peer.libp2p.pubsub.subscribe(channel)
-=======
-  async publishDbPost(username, publicKey, databaseId) {
-    await this.publish(topics.topic(topics.prefix.NOTICE, 'db', 'post'), {
-      username,
-      publicKey,
-      databaseId
-    })
-  }
-
-  async publishDbDelete(username, databaseId) {
-    await this.publish(topics.topic(topics.prefix.NOTICE, 'db', 'delete'), {
-      username,
-      databaseId
-    }, true)
->>>>>>> ed364f01
   }
 
   async publish(channel, body, sign = false) {
@@ -76,10 +60,14 @@
   }
 
   async publishDatabaseDelete(username, databaseId) {
-    await this.publish(topics.topic(topics.prefix.NOTICE, 'db', 'delete'), {
-      username,
-      databaseId
-    })
+    await this.publish(
+      topics.topic(topics.prefix.NOTICE, 'db', 'delete'),
+      {
+        username,
+        databaseId
+      },
+      true
+    )
   }
 
   async publishProfileRequest(username) {
@@ -109,19 +97,14 @@
   _handleDatabaseDelete(message) {
     console.log('received notice:db:delete')
 
-<<<<<<< HEAD
     // TODO accept IDs that are not the one exactly above
     //     if it is even higher, question about the updated database
     //     if it is lower, do something as well
-=======
-    const json = JSON.parse(uint8ArrayToString(msg.data))
-    const message = Message.fromJson(json)
 
     if (!this.peer.messageBuilder.isSigned(message)) {
       console.log(`Message by ${message._metadata.owner} is not signed`)
       return
     }
->>>>>>> ed364f01
 
     const { username, databaseId } = message.data
 
