--- conflicted
+++ resolved
@@ -5,20 +5,13 @@
 import Mplex from 'libp2p-mplex'
 import TCP from 'libp2p-tcp'
 import { fromString as uint8ArrayFromString } from 'uint8arrays/from-string'
-<<<<<<< HEAD
 import { toString as uint8ArrayToString } from 'uint8arrays/to-string'
-
 import CacheProtocol from './protocol/cache.protocol.js'
-=======
-
 import peerConfig from '../../config/peer.js'
 import AuthManager from '../auth/index.js'
->>>>>>> d3997bdd
 import Notices from './notices.js'
 import Protocols from './protocols.js'
 import Cache from './cache.js'
-import peerConfig from '../../config/peer.js'
-import AuthManager from '../auth/index.js'
 import topics from '../message/topics.js'
 import MessageBuilder from '../message/builder.js'
 import PostManager from '../timeline/postManager.js'
@@ -293,14 +286,10 @@
     }
 
     // Adds listener
-<<<<<<< HEAD
     this._libp2p().pubsub.on(
       topics.topic(topics.prefix.POST, username),
       ({ data }) => this._handlePost(data).bind(this)
     )
-=======
-    this._libp2p().pubsub.on(username, this.subManager.handlePost.bind(this, username))
->>>>>>> d3997bdd
 
     // Adds to followed to users
     this.followedUsers.push(username)
