--- conflicted
+++ resolved
@@ -71,7 +71,6 @@
     }
 
     // Stores subs in 5 second interval, if changes occurred
-<<<<<<< HEAD
     this.job = new cron.CronJob(
       '*/5 * * * * *',
       this.storeData.bind(this)
@@ -79,12 +78,9 @@
 
     // Removes old messages from cache and timeline every hour
     this.job = new cron.CronJob(
-      '*/10 * * * * *',
+      '0 * * * *',
       this.removeOldMessages.bind(this)
     )
-=======
-    this.job = new cron.CronJob('*/5 * * * * *', this.storeData.bind(this))
->>>>>>> 7791bc4e
   }
 
   /**
