class Cache {
  constructor() {
    this.cache = new Map()
  }

  add(message) {
    const { owner } = message._metadata

    if (!this.cache.has(owner)) {
      this.cache.set(owner, [])
    }

    const cached = this.cache.get(owner)

    if (cached.find((curr) => curr._metadata.id === message._metadata.id) !== undefined) {
      return false
    }

    cached.push(message)

    return true
  }

  get(owner, since) {
    const cached = this.cache.get(owner)

    if (since === undefined) {
      return cached
    }

    return cached.filter((message) => message._metadata.ownerTimestamp > since)
  }

<<<<<<< HEAD
  /**
   * Deletes the cache entries of a user.
   *
   * @param {string} owner the owner identifier
   * @returns {boolean} true if the user was deleted, false otherwise
   */
  deleteEntry(owner) {
    if (!this.cache.has(owner)) {
      return false
    }

    return this.cache.delete(owner)
=======
  has(owner) {
    return this.cache.has(owner)
>>>>>>> ca3f7f8e
  }
}

export default Cache<|MERGE_RESOLUTION|>--- conflicted
+++ resolved
@@ -12,7 +12,10 @@
 
     const cached = this.cache.get(owner)
 
-    if (cached.find((curr) => curr._metadata.id === message._metadata.id) !== undefined) {
+    if (
+      cached.find((curr) => curr._metadata.id === message._metadata.id) !==
+      undefined
+    ) {
       return false
     }
 
@@ -31,7 +34,6 @@
     return cached.filter((message) => message._metadata.ownerTimestamp > since)
   }
 
-<<<<<<< HEAD
   /**
    * Deletes the cache entries of a user.
    *
@@ -44,10 +46,10 @@
     }
 
     return this.cache.delete(owner)
-=======
+  }
+
   has(owner) {
     return this.cache.has(owner)
->>>>>>> ca3f7f8e
   }
 }
 
