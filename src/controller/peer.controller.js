import rest from '../config/rest.js'

export async function status(req, res) {
  const peer = req.app.get('peer')

  const status = peer.status

  return res.status(rest.status.OK).json({ message: status })
}

export async function start(req, res) {
  const peer = req.app.get('peer')

  if (peer.isOnline()) {
    return res
      .status(rest.status.OK)
      .json({ message: rest.message.peer.ALREADY_ONLINE })
  }

  const username = peer.username

  // TODO missing validation
  let { inviteToken, token, privateKey } = req.body

  // allow both inviteToken and token
  if (!token) {
    token = inviteToken
  }

  // TODO I think this could be refactored in the future
  if (!token) {
    // if the network is new, the user is also new, ignores the secret key
    await peer.start()

    peer.authManager.createCredentials()
    peer.authManager.createDatabase(username, peer.id().toB58String())
  } else {
    let started = false
    try {
      // tries to join the network with the token
      started = await peer.start(token)
    } catch (err) {
      // peer.start raises exception if the token is invalid
      started = false
    }

    if (!started) {
      return res
        .status(rest.status.BAD_REQUEST)
        .json({ message: rest.message.token.INVALID })
    }

    if (privateKey) {
      // if the user inserts its private key, then it is supposed to login
      if (!(await peer.login(privateKey))) {
        await peer.stop()
        return res
          .status(rest.status.UNAUTHORIZED)
          .json({ message: rest.message.credentials.INVALID })
      } // if the credentials (username + pk) are incorrect
    } else {
      if (!(await peer.createCredentials())) {
        await peer.stop()
        return res
          .status(rest.status.CONFLICT)
          .json({ message: rest.message.username.ALREADY_EXISTS })
      }
    }
  }

  return res.status(rest.status.CREATED).json({
    message: rest.message.peer.STARTED,
    auth: {
      publicKey: peer.authManager.publicKey,
      privateKey: peer.authManager.privateKey
    }
  })
}

export async function stop(req, res) {
  const peer = req.app.get('peer')

  const stopped = await peer.stop()

  if (!stopped) {
    return res
      .status(rest.status.OK)
      .json({ message: rest.message.peer.ALREADY_OFFLINE })
  }

  return res.status(rest.status.OK).json({ message: rest.message.peer.STOPPED })
}

export async function subscribe(req, res) {
  const peer = req.app.get('peer')

  // Subscription through usernames
  const { username } = req.body

  if (username === undefined) {
    return res
      .status(rest.status.BAD_REQUEST)
      .json({ error: rest.message.body.missing('username') })
  }

  // TODO: check if user is in the network (works if offline, doesn't work if inexistent)

  try {
    if (!(await peer.subscribe(username))) {
      return res
        .status(rest.status.OK)
        .json({ message: rest.message.subscription.ALREADY_IN })
    } else {
      return res
        .status(rest.status.CREATED)
        .json({ message: rest.message.subscription.ADDED })
    }
  } catch (err) {
    return res.status(rest.status.BAD_REQUEST).json({ message: err.message })
  }
}

export async function unsubscribe(req, res) {
  const peer = req.app.get('peer')

  const { username } = req.body

  if (username === undefined) {
    return res
      .status(rest.status.BAD_REQUEST)
      .json({ error: rest.message.body.missing('username') })
  }

  // TODO: check if user is in the network (works if offline, doesn't work if inexistent)

  if (await peer.unsubscribe(username)) {
    return res
      .status(rest.status.OK)
      .json({ message: rest.message.subscription.DELETED })
  } else {
    return res
      .status(rest.status.CREATED)
      .json({ message: rest.message.subscription.ALREADY_OUT })
  }
}

export async function post(req, res) {
  const peer = req.app.get('peer')

  const { message } = req.body

  // Validation
  if (message === undefined) {
    return res
      .status(rest.status.BAD_REQUEST)
      .json({ error: rest.message.body.missing('message') })
  }

  await peer.post(message)

  return res
    .status(rest.status.CREATED)
    .json({ message: rest.message.post.SENT })
}

export function token(req, res) {
  const peer = req.app.get('peer')

  return res.status(rest.status.OK).json({ token: peer.token() })
}

export function database(req, res) {
  const peer = req.app.get('peer')

  return res.status(rest.status.OK).json({
    database: {
      id: peer.authManager.getDatabaseId(),
      entries: peer.authManager.getDatabaseEntries()
    }
  })
}

export function cache(req, res) {
  const peer = req.app.get('peer')

  return res.status(rest.status.OK).json({
    cache: Object.fromEntries(peer.cache.cache)
  })
}

export async function remove(req, res) {
  const peer = req.app.get('peer')

  await peer.delete()

  peer.stop(2 * 1000)

  return res.status(rest.status.OK).json({ message: rest.message.peer.REMOVED })
}

export async function profile(req, res) {
  const peer = req.app.get('peer')

  const { username } = req.body

  try {
    const data = await peer.profile(username)

    return res.status(rest.status.OK).json({ data })
  } catch (err) {
    return res.status(rest.status.BAD_REQUEST).json({ message: err.message })
  }
}

<<<<<<< HEAD
export function getPost(req, res) {
  const peer = req.app.get('peer')

  const { id } = req.body

  if (id === undefined) {
    return res
      .status(rest.status.BAD_REQUEST)
      .json({ error: rest.message.body.missing('id') })
  }

  // gets the post from the timeline
  const post = peer.timeline.getPost(id) || peer.postManager.get(id)

  if (post === undefined) {
    return res.status(rest.status.NO_CONTENT).send()
  }
  return res.status(rest.status.OK).json({ post: post.data })
=======
export async function followingPosts(req, res) {
  const peer = req.app.get('peer')

  let { timestamp } = req.body
  if (timestamp === undefined) {
    timestamp = -1
  }

  const data = await peer.followingPosts(timestamp)
  return res.status(rest.status.OK).json({ data })
>>>>>>> 9f53e201
}<|MERGE_RESOLUTION|>--- conflicted
+++ resolved
@@ -212,7 +212,6 @@
   }
 }
 
-<<<<<<< HEAD
 export function getPost(req, res) {
   const peer = req.app.get('peer')
 
@@ -231,7 +230,8 @@
     return res.status(rest.status.NO_CONTENT).send()
   }
   return res.status(rest.status.OK).json({ post: post.data })
-=======
+}
+
 export async function followingPosts(req, res) {
   const peer = req.app.get('peer')
 
@@ -242,5 +242,4 @@
 
   const data = await peer.followingPosts(timestamp)
   return res.status(rest.status.OK).json({ data })
->>>>>>> 9f53e201
 }