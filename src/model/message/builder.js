--- conflicted
+++ resolved
@@ -2,12 +2,9 @@
 import Post from './post.js'
 import Cached from './cached.js'
 import CacheRequest from './cacheRequest.js'
-<<<<<<< HEAD
 import Profile from './profile.js'
 import ProfileRequest from './profileRequest.js'
-=======
-import * as signature from '../peer/signatureUtils.js'
->>>>>>> ed364f01
+import * as signature from '../utils/signature.js'
 
 /**
  * Builds messages to send.
@@ -33,17 +30,12 @@
    * @param {boolean} sign whether to sign the message
    * @returns the message object
    */
-<<<<<<< HEAD
-  build(data, type = 'general-message') {
-    return new Message(data, type, this.username, Date.now())
-=======
-  build(data, type, sign) {
+  build(data, type = 'general-message', sign = false) {
     const message = new Message(data, type, this.peer.username, Date.now())
     if (sign) {
       message.sign(this.peer.privateKey)
     }
     return message
->>>>>>> ed364f01
   }
 
   /**
