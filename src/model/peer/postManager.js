// TODO probably same class as the one that handles cache

/**
 * Stores the sent posts.
 */
export default class PostManager {
  constructor() {
    this.posts = []
  }

  push(post) {
    this.posts.push(post)
  }

<<<<<<< HEAD
  /**
   * Gets a post given its id.
   *
   * @param {string} id the post id
   * @returns {Post} the post correspondent to the ID, or undefined if it does not exist
   */
  get(id) {
    return this.posts.find((post) => post._metadata.id === id)
=======
  getAll(timestamp = -1) {
    return this.posts.filter(post => post.data.timestamp > timestamp)
>>>>>>> 9f53e201
  }
}<|MERGE_RESOLUTION|>--- conflicted
+++ resolved
@@ -12,7 +12,6 @@
     this.posts.push(post)
   }
 
-<<<<<<< HEAD
   /**
    * Gets a post given its id.
    *
@@ -21,9 +20,9 @@
    */
   get(id) {
     return this.posts.find((post) => post._metadata.id === id)
-=======
+  }
+
   getAll(timestamp = -1) {
     return this.posts.filter(post => post.data.timestamp > timestamp)
->>>>>>> 9f53e201
   }
 }